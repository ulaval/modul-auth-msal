{
<<<<<<< HEAD
  "name": "@ulaval/modul-auth-msal",
  "version": "0.0.6",
=======
  "name": "ulaval-modul-auth-msal",
  "version": "0.0.5",
>>>>>>> 158e56f6
  "description": "Small Vuejs wrapper around Microsoft's OAuth lib (MSAL.js)",
  "main": "dist/plugin.js",
  "types": "dist/plugin.d.ts",
  "files": [
    "dist"
  ],
  "publishConfig": {
    "access": "public"
  },
  "repository": {
    "type": "git",
    "url": "https://github.com/ulaval/modul-auth-msal.git"
  },
  "license": "Apache-2.0",
  "scripts": {
    "build": "tsc",
    "publish": "yarn build && yarn publish",
    "lint": "eslint --fix \"**/*.{js,ts}\" && prettier --write \"**/*.{js,ts,json,md}\"",
    "test": "jest"
  },
  "dependencies": {
    "axios": "^0.19.2",
    "lodash": "^4.17.15",
    "msal": "^1.3.2"
  },
  "devDependencies": {
    "@types/jest": "^26.0.3",
    "@types/lodash": "^4.14.157",
    "@typescript-eslint/eslint-plugin": "^3.5.0",
    "@typescript-eslint/parser": "^3.5.0",
    "eslint": "^7.3.1",
    "eslint-config-prettier": "^6.11.0",
    "eslint-plugin-prettier": "^3.1.4",
    "jest": "^26.1.0",
    "lint-staged": "^10.2.11",
    "prettier": "^2.0.5",
    "ts-jest": "^26.1.1",
    "typescript": "~3.9.6",
    "vue": "^2.6.11",
    "yorkie": "^2.0.0"
  },
  "peerDependencies": {
    "vue": "^2.6.11"
  },
  "gitHooks": {
    "pre-commit": "lint-staged"
  },
  "lint-staged": {
    "*.{vue,js,ts,json,md}": [
      "yarn lint"
    ]
  }
}<|MERGE_RESOLUTION|>--- conflicted
+++ resolved
@@ -1,11 +1,6 @@
 {
-<<<<<<< HEAD
-  "name": "@ulaval/modul-auth-msal",
+  "name": "ulaval-modul-auth-msal",
   "version": "0.0.6",
-=======
-  "name": "ulaval-modul-auth-msal",
-  "version": "0.0.5",
->>>>>>> 158e56f6
   "description": "Small Vuejs wrapper around Microsoft's OAuth lib (MSAL.js)",
   "main": "dist/plugin.js",
   "types": "dist/plugin.d.ts",
